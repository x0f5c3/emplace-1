--- conflicted
+++ resolved
@@ -26,10 +26,5 @@
 anyhow = "1.0.28"
 log = "0.4.8"
 simplelog = "0.7.6"
-<<<<<<< HEAD
 itertools = "0.9.0"
-=======
-itertools = "0.9.0"
-console = "0.11.2"
-lazy_static = "1.4.0"
->>>>>>> a21a926b
+console = "0.11.2"