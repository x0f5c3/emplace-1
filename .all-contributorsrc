--- conflicted
+++ resolved
@@ -11,12 +11,8 @@
       "avatar_url": "https://avatars0.githubusercontent.com/u/46338569?v=4",
       "profile": "https://github.com/lberrymage",
       "contributions": [
-<<<<<<< HEAD
         "bug",
         "code"
-=======
-        "bug"
->>>>>>> 6855bf3a
       ]
     },
     {
